package org.apache.spot.proxy

import org.apache.log4j.Logger
import org.apache.spark.SparkContext
import org.apache.spark.broadcast.Broadcast
import org.apache.spark.rdd.RDD
import org.apache.spark.sql.functions._
<<<<<<< HEAD
import org.apache.spark.sql.{DataFrame, Row, SQLContext, DataFrameNaFunctions}
import org.apache.spot.spotldacwrapper.{SpotLDACInput, SpotLDACOutput}
=======
import org.apache.spark.sql.{DataFrame, Row, SQLContext}
>>>>>>> 83d157a3
import org.apache.spot.SuspiciousConnectsArgumentParser.SuspiciousConnectsConfig
import org.apache.spot.proxy.ProxySchema._
import org.apache.spot.utilities._
import org.apache.spot.SuspiciousConnectsScoreFunction
<<<<<<< HEAD
import org.apache.spot.spotldacwrapper.SpotLDACWrapper

import scala.util.{Failure, Success, Try}

=======
import org.apache.spot.lda.SpotLDAWrapper
import org.apache.spot.lda.SpotLDAWrapper.{SpotLDAInput, SpotLDAOutput}
>>>>>>> 83d157a3
/**
  * Encapsulation of a proxy suspicious connections model.
  *
  * @param topicCount         Number of "topics" used to cluster IPs and proxy "words" in the topic modelling analysis.
  * @param ipToTopicMIx       Maps each IP to a vector measuring Prob[ topic | this IP] for each topic.
  * @param wordToPerTopicProb Maps each word to a vector measuring Prob[word | topic] for each topic.
  * @param timeCuts           Decile cutoffs for time-of-day in seconds.
  * @param entropyCuts        Quintile cutoffs for measurement of full URI string entropy.
  * @param agentCuts          Quintiile cutoffs for frequency of user agent.
  */
class ProxySuspiciousConnectsModel(topicCount: Int,
                                   ipToTopicMIx: Map[String, Array[Double]],
                                   wordToPerTopicProb: Map[String, Array[Double]],
                                   timeCuts: Array[Double],
                                   entropyCuts: Array[Double],
                                   agentCuts: Array[Double]) {

  /**
    * Calculate suspicious connection scores for an incoming dataframe using this proxy suspicious connects model.
    *
    * @param sc        Spark context.
    * @param dataFrame Dataframe with columns Host, Time, ReqMethod, FullURI, ResponseContentType, UserAgent, RespCode
    *                  (as defined in ProxySchema object).
    * @return Dataframe with Score column added.
    */
  def score(sc: SparkContext, dataFrame: DataFrame): DataFrame = {

    val topDomains: Broadcast[Set[String]] = sc.broadcast(TopDomains.TopDomains)

    val agentToCount: Map[String, Long] =
      dataFrame.select(UserAgent).rdd.map({ case Row(ua: String) => (ua, 1L) }).reduceByKey(_ + _).collect().toMap

    val agentToCountBC = sc.broadcast(agentToCount)

    val udfWordCreation =
      ProxyWordCreation.udfWordCreation(topDomains, agentToCountBC, timeCuts, entropyCuts, agentCuts)

    val wordedDataFrame = dataFrame.withColumn(Word,
      udfWordCreation(dataFrame(Host),
        dataFrame(Time),
        dataFrame(ReqMethod),
        dataFrame(FullURI),
        dataFrame(ResponseContentType),
        dataFrame(UserAgent),
        dataFrame(RespCode)))

    val ipToTopicMixBC = sc.broadcast(ipToTopicMIx)
    val wordToPerTopicProbBC = sc.broadcast(wordToPerTopicProb)


    val scoreFunction = new SuspiciousConnectsScoreFunction(topicCount, ipToTopicMixBC, wordToPerTopicProbBC)


    def udfScoreFunction = udf((ip: String, word: String) => scoreFunction.score(ip, word))
    wordedDataFrame.withColumn(Score, udfScoreFunction(wordedDataFrame(ClientIP), wordedDataFrame(Word)))
  }
}

/**
  * Contains model creation and training routines.
  */
object ProxySuspiciousConnectsModel {

  /**
    * Factory for ProxySuspiciousConnectsModel.
    * Trains the model from the incoming DataFrame using the specified number of topics
    * for clustering in the topic model.
    *
    * @param sparkContext Spark context.
    * @param sqlContext   SQL context.
    * @param logger       Logge object.
    * @param config       SuspiciousConnetsArgumnetParser.Config object containg CLI arguments.
    * @param inDF         Dataframe for training data, with columns Host, Time, ReqMethod, FullURI, ResponseContentType,
    *                     UserAgent, RespCode (as defined in ProxySchema object).
    * @return ProxySuspiciousConnectsModel
    */
  def trainNewModel(sparkContext: SparkContext,
                    sqlContext: SQLContext,
                    logger: Logger,
                    config: SuspiciousConnectsConfig,
                    inDF: DataFrame): ProxySuspiciousConnectsModel = {

    logger.info("training new proxy suspcious connects model")


    val df = inDF.select(Date, Time, ClientIP, Host, ReqMethod, UserAgent, ResponseContentType, RespCode, FullURI)
      .unionAll(ProxyFeedback.loadFeedbackDF(sparkContext, sqlContext, config.feedbackFile, config.duplicationFactor))

    val timeCuts =
      Quantiles.computeDeciles(df
        .select(Time)
        .rdd
        .flatMap({ case Row(t: String) => {
          val trial = Try {TimeUtilities.getTimeAsDouble(t)}
          val timeCuts = trial match {
            case Failure(e) => Seq()
            case Success(map) =>  Seq(map)
          }
          timeCuts
        }}))

    val entropyCuts = Quantiles.computeQuintiles(df
      .select(FullURI)
      .rdd
      .flatMap({ case Row(uri: String) => {
        val trial = Try {Entropy.stringEntropy(uri)}
        val entropyCuts = trial match {
          case Failure(e) => Seq()
          case Success(map) => Seq(map)
        }
        entropyCuts
      }}))

    val agentToCount: Map[String, Long] =
      df.select(UserAgent)
        .rdd
        .map({ case Row(agent: String) => (agent, 1L) })
        .reduceByKey(_ + _).collect()
        .toMap

    val agentToCountBC = sparkContext.broadcast(agentToCount)

    val agentCuts =
      Quantiles.computeQuintiles(df
        .select(UserAgent)
        .rdd
        .map({ case Row(agent: String) => agentToCountBC.value(agent) }))

    val docWordCount: RDD[SpotLDAInput] =
      getIPWordCounts(sparkContext, sqlContext, logger, df, config.feedbackFile, config.duplicationFactor, agentToCount, timeCuts, entropyCuts, agentCuts)

<<<<<<< HEAD
    val SpotLDACOutput(ipToTopicMixDF, wordToPerTopicProb) = SpotLDACWrapper.runLDA(docWordCount,
      config.modelFile,
      config.hdfsModelFile,
      config.topicDocumentFile,
      config.topicWordFile,
      config.mpiPreparationCmd,
      config.mpiCmd,
      config.mpiProcessCount,
=======

    val SpotLDAOutput(ipToTopicMixDF, wordResults) = SpotLDAWrapper.runLDA(sparkContext,
      sqlContext,
      docWordCount,
>>>>>>> 83d157a3
      config.topicCount,
      logger,
      config.ldaPRGSeed,
      config.ldaAlpha,
      config.ldaBeta,
      config.ldaMaxiterations)


    // Since Proxy is still broadcasting ip to topic mix, we need to convert data frame to Map[String, Array[Double]]
    val ipToTopicMix = ipToTopicMixDF
      .rdd
      .map({ case (ipToTopicMixRow: Row) => ipToTopicMixRow.toSeq.toArray })
      .map({
        case (ipToTopicMixSeq) => (ipToTopicMixSeq(0).asInstanceOf[String], ipToTopicMixSeq(1).asInstanceOf[Seq[Double]]
          .toArray)
      })
      .collectAsMap
      .toMap


    new ProxySuspiciousConnectsModel(config.topicCount, ipToTopicMix, wordResults, timeCuts, entropyCuts, agentCuts)

  }

  /**
    * Transform proxy log events into summarized words and aggregate into IP-word counts.
    * Returned as [[SpotLDAInput]] objects.
    *
    * @return RDD of [[SpotLDAInput]] objects containing the aggregated IP-word counts.
    */
  def getIPWordCounts(sc: SparkContext,
                      sqlContext: SQLContext,
                      logger: Logger,
                      inDF: DataFrame,
                      feedbackFile: String,
                      duplicationFactor: Int,
                      agentToCount: Map[String, Long],
                      timeCuts: Array[Double],
                      entropyCuts: Array[Double],
                      agentCuts: Array[Double]): RDD[SpotLDAInput] = {


    logger.info("Read source data")
    val df = inDF.select(Date, Time, ClientIP, Host, ReqMethod, UserAgent, ResponseContentType, RespCode, FullURI)

    val wc = ipWordCountFromDF(sc, df, agentToCount, timeCuts, entropyCuts, agentCuts)
    logger.info("proxy pre LDA completed")

    wc
  }

  def ipWordCountFromDF(sc: SparkContext,
                        dataFrame: DataFrame,
                        agentToCount: Map[String, Long],
                        timeCuts: Array[Double],
                        entropyCuts: Array[Double],
                        agentCuts: Array[Double]): RDD[SpotLDAInput] = {

    val topDomains: Broadcast[Set[String]] = sc.broadcast(TopDomains.TopDomains)

    val agentToCountBC = sc.broadcast(agentToCount)
    val udfWordCreation = ProxyWordCreation.udfWordCreation(topDomains, agentToCountBC, timeCuts, entropyCuts, agentCuts)

    val ipWordDF = dataFrame.withColumn(Word,
      udfWordCreation(dataFrame(Host),
        dataFrame(Time),
        dataFrame(ReqMethod),
        dataFrame(FullURI),
        dataFrame(ResponseContentType),
        dataFrame(UserAgent),
        dataFrame(RespCode)))
      .select(ClientIP, Word)
      .filter(Word + " <> 'word_error'")

    ipWordDF.rdd.map({ case Row(ip, word) => ((ip.asInstanceOf[String], word.asInstanceOf[String]), 1) })
      .reduceByKey(_ + _).map({ case ((ip, word), count) => SpotLDAInput(ip, word, count) })
  }
}<|MERGE_RESOLUTION|>--- conflicted
+++ resolved
@@ -5,25 +5,16 @@
 import org.apache.spark.broadcast.Broadcast
 import org.apache.spark.rdd.RDD
 import org.apache.spark.sql.functions._
-<<<<<<< HEAD
-import org.apache.spark.sql.{DataFrame, Row, SQLContext, DataFrameNaFunctions}
-import org.apache.spot.spotldacwrapper.{SpotLDACInput, SpotLDACOutput}
-=======
 import org.apache.spark.sql.{DataFrame, Row, SQLContext}
->>>>>>> 83d157a3
 import org.apache.spot.SuspiciousConnectsArgumentParser.SuspiciousConnectsConfig
 import org.apache.spot.proxy.ProxySchema._
 import org.apache.spot.utilities._
 import org.apache.spot.SuspiciousConnectsScoreFunction
-<<<<<<< HEAD
-import org.apache.spot.spotldacwrapper.SpotLDACWrapper
-
-import scala.util.{Failure, Success, Try}
-
-=======
 import org.apache.spot.lda.SpotLDAWrapper
 import org.apache.spot.lda.SpotLDAWrapper.{SpotLDAInput, SpotLDAOutput}
->>>>>>> 83d157a3
+
+import scala.util.{Failure, Success, Try}
+
 /**
   * Encapsulation of a proxy suspicious connections model.
   *
@@ -155,21 +146,10 @@
     val docWordCount: RDD[SpotLDAInput] =
       getIPWordCounts(sparkContext, sqlContext, logger, df, config.feedbackFile, config.duplicationFactor, agentToCount, timeCuts, entropyCuts, agentCuts)
 
-<<<<<<< HEAD
-    val SpotLDACOutput(ipToTopicMixDF, wordToPerTopicProb) = SpotLDACWrapper.runLDA(docWordCount,
-      config.modelFile,
-      config.hdfsModelFile,
-      config.topicDocumentFile,
-      config.topicWordFile,
-      config.mpiPreparationCmd,
-      config.mpiCmd,
-      config.mpiProcessCount,
-=======
 
     val SpotLDAOutput(ipToTopicMixDF, wordResults) = SpotLDAWrapper.runLDA(sparkContext,
       sqlContext,
       docWordCount,
->>>>>>> 83d157a3
       config.topicCount,
       logger,
       config.ldaPRGSeed,
